--- conflicted
+++ resolved
@@ -859,7 +859,6 @@
             self.plot_panel,
         )
 
-<<<<<<< HEAD
         self.right_min = -1
         self.right_max = 1
 
@@ -880,8 +879,6 @@
         self.data_out['Magnitude'] = (indep, magnitude)
         self.data_out['Phase'] = (indep, phase)
 
-=======
->>>>>>> 50edc69a
     def __panel__(self):
         return self.layout
 
